// SPDX-License-Identifier: MIT
pragma solidity 0.8.28;

import {ERC20} from "@openzeppelin/contracts/token/ERC20/ERC20.sol";
import {SafeERC20} from "@openzeppelin/contracts/token/ERC20/utils/SafeERC20.sol";
import {FixedPointMathLib} from "@solmate/src/utils/FixedPointMathLib.sol";

import {Farm} from "@integrations/Farm.sol";
import {CoreRoles} from "@libraries/CoreRoles.sol";
import {Accounting} from "@finance/Accounting.sol";
import {ReceiptToken} from "@tokens/ReceiptToken.sol";
import {RedemptionPool} from "@funding/RedemptionPool.sol";
import {IRedeemController, IBeforeRedeemHook} from "@interfaces/IRedeemController.sol";

/// @notice Idle Farm that allows users to withdraw from the system.
/// This contract acts as a Redemption Pool & a Redemption Queue, and reports
/// assets like a Farm for standardized accounting.
contract RedeemController is Farm, RedemptionPool, IRedeemController {
    using SafeERC20 for ERC20;
    using FixedPointMathLib for uint256;

    /// @notice reference to the ReceiptToken contract
    address public immutable receiptToken;

    /// @notice reference to the Accounting contract
    address public immutable accounting;

    /// @notice minimum redemption amount
    /// @dev can be set to a different number by GOVERNOR role
    uint256 public minRedemptionAmount = 1;

    /// @notice address to call in the beforeRedeem hook
    address public beforeRedeemHook;

    constructor(
        address _core,
        address _assetToken,
        address _receiptToken,
        address _accounting
    ) Farm(_core, _assetToken) {
        receiptToken = _receiptToken;
        accounting = _accounting;
    }

    /// @notice sets the minimum redemption amount
    /// @dev we can set this value to a higher number if we want to prevent griefing
    /// @dev as users could enqueue thousands of small amounts to "stuff" the redemption queue
    /// @param _minRedemptionAmount the minimum redemption amount
    function setMinRedemptionAmount(
        uint256 _minRedemptionAmount
    ) external onlyCoreRole(CoreRoles.GOVERNOR) {
        require(
            _minRedemptionAmount > 0,
            RedeemAmountTooLow(_minRedemptionAmount, 1)
        );
        minRedemptionAmount = _minRedemptionAmount;
        emit MinRedemptionAmountUpdated(block.timestamp, _minRedemptionAmount);
    }

    /// @notice sets the beforeRedeemHook
    function setBeforeRedeemHook(
        address _beforeRedeemHook
    ) external onlyCoreRole(CoreRoles.GOVERNOR) {
        beforeRedeemHook = _beforeRedeemHook;
        emit BeforeRedeemHookChanged(block.timestamp, _beforeRedeemHook);
    }

    /// @notice calculate the amount of assetToken() out for a given `amountIn` of receiptToken()
    function receiptToAsset(
        uint256 _receiptAmount
    ) external view returns (uint256) {
        uint256 convertRatio = _getReceiptToAssetConvertRatio();
        return _convertReceiptToAsset(_receiptAmount, convertRatio);
    }

    /// @notice returns the total assets of the redeem controller
    /// @dev the total assets is the sum of the assets minus the total pending claims
    function assets() public view override returns (uint256) {
        return super.assets() - totalPendingClaims;
<<<<<<< HEAD
=======

>>>>>>> aaddecaf
    }

    /// @notice returns the liquidity of the redeem controller
    function liquidity() public view override returns (uint256) {
        return assets();
    }

    /// @notice redeem receiptTokens out of circulation in exchange of assetTokens
    function redeem(
        address _to,
        uint256 _receiptAmountIn
    )
        external
        whenNotPaused
        onlyCoreRole(CoreRoles.ENTRY_POINT)
        returns (uint256)
    {
        require(
            _receiptAmountIn >= minRedemptionAmount,
            RedeemAmountTooLow(_receiptAmountIn, minRedemptionAmount)
        );

        // get the convert ratio between receiptToken and assetToken
        // to be used in both way:
        //  - when enough liquidity available: compute how much asset tokens you get by redeeming receipt tokens
        //  - when enqueuing: compute how much receipt tokens to burn for the amount of directly available liquidity
        uint256 convertRatio = _getReceiptToAssetConvertRatio();
        /*    function _getReceiptToAssetConvertRatio() internal view returns (uint256) {
        uint256 _assetTokenPrice = Accounting(accounting).price(assetToken);
        uint256 _receiptTokenPrice = Accounting(accounting).price(receiptToken);
  @seashell跟mint 的轉換是一樣的嗎 怎麼覺得mint的沒那麼單純*/
        uint256 assetAmountOut = _convertReceiptToAsset(
            _receiptAmountIn,
            convertRatio
        ); //@Seashell方法應該沒問題 但可以檢查傳入的被除的對象對不對

        address _beforeRedeemHook = beforeRedeemHook;
        if (_beforeRedeemHook != address(0)) {
            IBeforeRedeemHook(_beforeRedeemHook).beforeRedeem(
                _to,
                _receiptAmountIn,
                assetAmountOut
            );
        }

        uint256 availableAssetAmount = liquidity();
        /*    function liquidity() public view override returns (uint256) {
        return assets();
    } */
        /*    function assets() public view override returns (uint256) {
        return super.assets() - totalPendingClaims;    //@seashell super.asset找不到人欸 會不會這邊的overide是多餘的
    }
 */
        //@todo 會不會有小數點問題。 燒太多或太少?   conversion rate也是 會不會轉換中損失掉一點東西會不會轉換中損失掉一點東西
        if (assetAmountOut <= availableAssetAmount) {
            // if the amount to redeem is less than the available liquidity, we can send it directly,
            // no need for the redemption queue
            ReceiptToken(receiptToken).burnFrom(msg.sender, _receiptAmountIn);
            ERC20(assetToken).safeTransfer(_to, assetAmountOut);
            emit Redeem(
                block.timestamp,
                _to,
                assetToken,
                _receiptAmountIn,
                assetAmountOut
            );
            return assetAmountOut; //@seashell 轉給用戶多少usdt
        } else {
            // send available liquidity to the recipient
            // (by computing how much receiptToken to burn for that amount of liquidity)
            uint256 amountReceiptToBurn = _convertAssetToReceipt(
                availableAssetAmount, //@seashell 在流動性不足時 用liquidity全部 然後轉成share去燒 去換usdt
                convertRatio //todo @seashell  但問題是前面扣錢的時候扣的是amount-in 但這邊卻只燒liquidity 有可能有漏洞
            );
            ReceiptToken(receiptToken).burnFrom( //@seashell 這裡只burn部分  但gate approve全額。
                    //@ 我可以先趁流動性不足的時候呼叫一下redeem 然後redeem controller就會有多的 來自gate的 approve額度沒消耗完
                    // 如果redeemController 還有其他函數有漏洞 就可以利用那個函數 A Gate的錢
<<<<<<< HEAD
=======

                    // 1. 這個函數得要自己從gatE多拿錢 而且還要有額外的漏洞可以洩漏自己的錢給外部 難度有點高  
                    // 2. function claimRedemption   transferto 
                    // 3. 
>>>>>>> aaddecaf
                    msg.sender,
                    amountReceiptToBurn
                );
            ERC20(assetToken).safeTransfer(_to, availableAssetAmount); //僅剩的asset都轉使用者
            //還欠user 一些receipt
            // then enqueue the remaining amount in the redemption queue
            uint256 remainingReceiptToQueue = _receiptAmountIn -
                amountReceiptToBurn;
            ReceiptToken(receiptToken).transferFrom( //gate approve過 但這裡還沒拿錢，所以這裡補寫
                    msg.sender,
                    address(this),
                    remainingReceiptToQueue
                );
            _enqueue(_to, remainingReceiptToQueue); //@seashell前面有跟合約拿錢了嗎 此處該拿多少?
            //@seashell qunes是array 每次付完一筆 就index ++ 這樣quene[index]就知道要處理哪一筆還沒付款的單
            // emit the redeem event for the amount of liquidity available
            emit Redeem(
                block.timestamp,
                _to,
                assetToken,
                amountReceiptToBurn,
                availableAssetAmount
            );
            return availableAssetAmount;
        }
    }

    /// @notice Claim a redemption for a given recipient
    /// @dev can be called by anyone.
    function claimRedemption(
        address _recipient
    ) external whenNotPaused onlyCoreRole(CoreRoles.ENTRY_POINT) {
        uint256 assetsToSend = _claimRedemption(_recipient);
        ERC20(assetToken).safeTransfer(_recipient, assetsToSend);
    }

    /// @notice When depositing funds to the redeem controller, we fund the redemption queue
    /// and burn the corresponding receipt tokens.
    function _deposit() internal override {
        uint256 totalAssets = liquidity();
        if (totalAssets > 0) {
            (, uint256 receiptAmountToBurn) = _fundRedemptionQueue(
                totalAssets,
                _getReceiptToAssetConvertRatio()
            );
            ReceiptToken(receiptToken).burn(receiptAmountToBurn);
        }
    }

    function _withdraw(uint256 _amount, address _to) internal override {
        ERC20(assetToken).safeTransfer(_to, _amount);
    }

    /// @notice returns the convert ratio between receiptToken and assetToken
    /// @dev for iUSD/USDC, 1 iUSD = 1e18, receiptToken price is for example 0.8e18, USDC token price is 1e(18 + 18 - USDC decimals) = 1e30
    /// @dev then convert ratio is 1e18 * 0.8e18 / 1e30 = 0.8e36 / 1e30 = 0.8e6
    /// @dev so 1e18 iUSD is worth 0.8e6 USDC
    // todo @seashell 我可以用 external函數 function receiptToAsset
    // 瘋狂call 這個internal函數 這樣會造成read only reenterency嗎
    function _getReceiptToAssetConvertRatio() internal view returns (uint256) {
        uint256 _assetTokenPrice = Accounting(accounting).price(assetToken);
        uint256 _receiptTokenPrice = Accounting(accounting).price(receiptToken);

        return _receiptTokenPrice.divWadDown(_assetTokenPrice);
    }

    /// @notice convert an amount of receiptToken to assetToken
    /// @param _amountReceipt the amount of receiptToken to convert
    /// @param _convertRatio the convert ratio between receiptToken and assetToken
    /// @dev if the convertRatio is 0.8e18, then 1 receipt token is worth 1e18 * 0.8e18 / 1e18 = 0.8e18 asset tokens
    function _convertReceiptToAsset(
        uint256 _amountReceipt,
        uint256 _convertRatio
    ) internal pure returns (uint256) {
        return _amountReceipt.mulWadDown(_convertRatio);
    }

    /// @notice convert an amount of assetToken to receiptToken
    /// @param _amountAsset the amount of assetToken to convert
    /// @param _convertRatio the convert ratio between receiptToken and assetToken
    /// @dev if the convertRatio is 0.8e18, then 1 asset token is worth 1e18 * 1e18 / 0.8e18 = 1.25e18 receipt tokens
    function _convertAssetToReceipt(
        uint256 _amountAsset,
        uint256 _convertRatio
    ) internal pure returns (uint256) {
        return _amountAsset.divWadUp(_convertRatio);
    }
}<|MERGE_RESOLUTION|>--- conflicted
+++ resolved
@@ -77,10 +77,6 @@
     /// @dev the total assets is the sum of the assets minus the total pending claims
     function assets() public view override returns (uint256) {
         return super.assets() - totalPendingClaims;
-<<<<<<< HEAD
-=======
-
->>>>>>> aaddecaf
     }
 
     /// @notice returns the liquidity of the redeem controller
@@ -158,13 +154,10 @@
             ReceiptToken(receiptToken).burnFrom( //@seashell 這裡只burn部分  但gate approve全額。
                     //@ 我可以先趁流動性不足的時候呼叫一下redeem 然後redeem controller就會有多的 來自gate的 approve額度沒消耗完
                     // 如果redeemController 還有其他函數有漏洞 就可以利用那個函數 A Gate的錢
-<<<<<<< HEAD
-=======
-
-                    // 1. 這個函數得要自己從gatE多拿錢 而且還要有額外的漏洞可以洩漏自己的錢給外部 難度有點高  
-                    // 2. function claimRedemption   transferto 
-                    // 3. 
->>>>>>> aaddecaf
+
+                    // 1. 這個函數得要自己從gatE多拿錢 而且還要有額外的漏洞可以洩漏自己的錢給外部 難度有點高
+                    // 2. function claimRedemption   transferto
+                    // 3.
                     msg.sender,
                     amountReceiptToBurn
                 );
